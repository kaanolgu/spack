--- conflicted
+++ resolved
@@ -203,17 +203,9 @@
         description="Enable Backend Target for kokkos",
         )
     conflicts(
-<<<<<<< HEAD
         "ocl_backend=none",
         when="+ocl",
         msg="OpenCL implementation requires backend to be specfied by ocl_backend=",
-=======
-        "implementation=none",
-        when="+thrust",
-        msg="Which Thrust implementation to use, supported options include:\
-         - CUDA (via https://github.com/NVIDIA/thrust)\
-         - ROCM (via https://github.com/ROCm/rocThrust)",
->>>>>>> e08e66ad
     )
     # depends_on("rocm-opencl@6.0.2", when="+ocl ocl_backend=amd")
     depends_on("cuda", when="+ocl ocl_backend=cuda")
